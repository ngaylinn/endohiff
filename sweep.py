from argparse import ArgumentParser
from itertools import combinations
import sys

import matplotlib.pyplot as plt
import numpy as np
import polars as pl
import seaborn as sns
import taichi as ti
from tqdm import trange

from constants import (
<<<<<<< HEAD
    CARRYING_CAPACITY, ENVIRONMENT_SHAPE, NUM_TRIALS, OUTER_GENERATIONS, OUTER_POPULATION_SIZE,
    OUTPUT_PATH)
from environments import ALL_ENVIRONMENT_NAMES, STATIC_ENVIRONMENTS, make_field, make_flat
=======
    CARRYING_CAPACITY, NUM_TRIALS, OUTER_GENERATIONS, OUTER_POPULATION_SIZE,
    OUTPUT_PATH)
from environments import (
    ALL_ENVIRONMENT_NAMES, STATIC_ENVIRONMENTS, make_field, make_flat)
>>>>>>> 7b79415b
from inner_population import InnerPopulation, get_default_params_numpy, Params
from outer_population import OuterPopulation
from outer_fitness import FitnessEvaluator, get_per_trial_scores

<<<<<<< HEAD
ti.init(ti.cuda, unrolling_limit=0)

SWEEP_SIZE = CARRYING_CAPACITY
SWEEP_SHAPE = (SWEEP_SIZE, SWEEP_SIZE)
=======
SWEEP_SIZE = CARRYING_CAPACITY
SWEEP_SHAPE = (SWEEP_SIZE, SWEEP_SIZE)
# SWEEP_KINDS = ['selection', 'ratchet']
SWEEP_KINDS = ['selection']

def all_sweep_sample_dirs():
    summaries = []
    for sweep_kind in SWEEP_KINDS:
        summaries.extend(
            [f'{sweep_kind}_sweep/{summaries}' for summaries in
             Sweep(sweep_kind).enumerate_sample_summaries()])
    return summaries
>>>>>>> 7b79415b


class Param:
    """Represents a single hyperparameter we might sweep over.
    """
    def __init__(self, key, values, sample_points):
        self.key = key
        self.name = key.title().replace('_', ' ')
        self.values = values
        if values.dtype.kind == 'f':
            self.labels = [f'{val:0.3f}' for val in self.values]
        else:
            self.labels = self.values
        self.sample_points = np.array(sample_points)


class Sweep:
    """Represents a 2D sweep over a pair of hyperparameters.
    """
    def __init__(self, sweep_kind):
        # The sweep configurations used by this project:
        if sweep_kind == 'selection':
            self.param1 = Param(
                'mortality_rate',
                np.linspace(0, 1, SWEEP_SIZE), [0, 15, 22])
            self.param2 = Param(
                'tournament_size',
                np.arange(CARRYING_CAPACITY, dtype=np.int8) + 1, [0, 2, 12])
        elif sweep_kind == 'ratchet':
            self.param1 = Param(
                'migration_rate',
                np.linspace(0, 3, SWEEP_SIZE), [1, 3, 12])
            self.param2 = Param(
                'fertility_rate',
                np.arange(CARRYING_CAPACITY, dtype=np.int8) + 1, [3, 6, 12])

    def labels(self):
        # Format param values for rendering in a Seaborn heatmap
        return {
            'xticklabels': self.param1.labels,
            'yticklabels': self.param2.labels,
        }

    def sample_points(self):
        # Each hyperparameter has a number of sample points associated with it.
        # We record the full history of simulations with those hyperparameters.
        # This function summarizes all the sample points in the 2D space
        # defined by both hyperparameters in the sweep.
        x_points = self.param1.sample_points
        y_points = self.param2.sample_points
        return np.array((
            x_points.repeat(len(y_points)),
            np.tile(y_points, len(x_points))))

    def summary(self, i1, i2):
        # Generate a text summary of the hyperparameters with the given indices
        # for use in naming output files.
        p1_key = self.param1.key
        p1_label = self.param1.labels[i1]
        p2_key = self.param2.key
        p2_label = self.param2.labels[i2]
        return f'{p1_key}_{p1_label}_{p2_key}_{p2_label}'

<<<<<<< HEAD
=======
    # TODO: using the prefix "iter" is more traditional.
    def enumerate_sample_summaries(self):
        for i1 in self.param1.sample_points:
            for i2 in self.param2.sample_points:
                yield self.summary(i1, i2)

>>>>>>> 7b79415b
    def enumerate_batched(self):
        # For each setting of param1, return a batch of param settings and
        # sample points sweeping all values of param2.
        params = get_default_params_numpy(SWEEP_SIZE)
        for i1 in range(SWEEP_SIZE):
            params[self.param1.key] = self.param1.values[i1]
            samples = []
            for i2 in range(SWEEP_SIZE):
                params[self.param2.key][i2] = self.param2.values[i2]
                if all((i1 in self.param1.sample_points,
                        i2 in self.param2.sample_points)):
                    samples.append(i2)
            yield (params, i1, samples)

    def enumerate(self):
        # Enumerate all combinations of settings for both param1 and param2,
        # one at a time.
        params = get_default_params_numpy(1)
        for i1, i2 in np.ndindex(*SWEEP_SHAPE):
            params[self.param1.key] = self.param1.values[i1]
            params[self.param2.key] = self.param2.values[i2]
            sample = (i1 in self.param1.sample_points and
                      i2 in self.param2.sample_points)
            yield (params, (i1, i2), sample)


def bitstr_sweep(sweep, env_data, path, env_name):
    # Set up an environment for running these simulations.
    batch_size = SWEEP_SIZE * NUM_TRIALS
    env = make_field(batch_size)
    params = Params.field(shape=batch_size)
    inner_population = InnerPopulation(batch_size)

    # Sweep through hyperparameter settings one batch at a time.
    print('Evolving bitstrings for all parameters...')
    progress = trange(SWEEP_SIZE)
    frames = []
    for params_data, i1, samples in sweep.enumerate_batched():
        # Evolve a population for each batch of parameter settings, NUM_TRIALS
        # times in parallel.
        env.from_numpy(env_data[i1].repeat(NUM_TRIALS, axis=0))
        params.from_numpy(params_data.repeat(NUM_TRIALS))
        inner_population.evolve(env, params)

        # Copy fitness scores to the GPU and add them to the logs along with
        # the hyperparamter settings that correspond to those results.
        frames.append(pl.DataFrame({
            sweep.param1.name: params_data[sweep.param1.key].repeat(NUM_TRIALS),
            sweep.param2.name: params_data[sweep.param2.key].repeat(NUM_TRIALS),
            'Fitness': get_per_trial_scores(inner_population),
            'Environment': [env_name] * batch_size,
        }))

        # For all the sample points in this batch...
        for i2 in samples:
            for t in range(NUM_TRIALS):
                # This whole batch corresponds to one value of i1, but several
                # values of i2, each repeated NUM_TRIALS times. So, compute the
                # environment index from the parameter and trial indices.
                e = i2 * NUM_TRIALS + t

                # Record the environment and the full bitstring evolution log
                # for all trials with these hyperparameter settings.
<<<<<<< HEAD
                sample_path = path / sweep.summary(i1, i2)/ env_name / f'trial_{t}'
=======
                sample_path = (
                    path / sweep.summary(i1, i2) / env_name / f'trial_{t}')
>>>>>>> 7b79415b
                sample_path.mkdir(exist_ok=True, parents=True)
                np.save(sample_path / 'env.npy', env_data[i1, i2])
                inner_log = inner_population.get_logs(e)
                inner_log.write_parquet(sample_path / f'inner_log.parquet')

        progress.update()

    return pl.concat(frames)


def environment_sweep(sweep, path):
    # This number must be some whole multiple of OUTER_POPULATION_SIZE because
    # otherwise we'd need more sophisticated logic to score and propagate the
    # CPPN population.
    sims_per_batch = NUM_TRIALS * OUTER_POPULATION_SIZE

    outer_population = OuterPopulation(NUM_TRIALS)
    inner_population = InnerPopulation(sims_per_batch)
    params = Params.field(shape=sims_per_batch)
    evaluator = FitnessEvaluator(outer_population=outer_population)
    best_envs = make_flat(SWEEP_SHAPE)

    print('Evolving environments for all parameters...')
    progress = trange(SWEEP_SIZE * SWEEP_SIZE * OUTER_GENERATIONS)
    outer_population.randomize()
    for params_data, sweep_index, sample in sweep.enumerate():
        for og in range(OUTER_GENERATIONS):
            env = outer_population.make_environments()
<<<<<<< HEAD
            params.from_numpy(params_data.repeat(sims_per_batch))
=======
            params.from_numpy(params_data)
>>>>>>> 7b79415b
            inner_population.evolve(env, params)
            evaluator.score_populations(inner_population, og)
            if og + 1 < OUTER_GENERATIONS:
                outer_population.propagate(og)
<<<<<<< HEAD
            progress.update()
=======
>>>>>>> 7b79415b

        # TODO: The results actually look really noisy! Occasionally we
        # get abysmal performance for a single configuration, when its
        # neighbors do fine. Perhaps we could be more clever at picking
        # environments from this large population that are more
        # reliable, and not just the ones that did best in one trial.
        env_data = env.to_numpy()
        best_trial = evaluator.get_best_trial(og)
        best_envs[sweep_index] = env_data[best_trial]

        if sample:
            sample_path = path / sweep.summary(*sweep_index)/ 'cppn'
<<<<<<< HEAD
            sample_path.mkdir(exist_ok=True, parents=True)
            outer_population.get_logs().write_parquet(sample_path / 'outer_log.parquet')
            for t, e in enumerate(evaluator.get_best_per_trial(og)):
                np.save(sample_path / f'cppn_{t}.npy', env_data[e])

=======
            outer_population.get_logs().write_parquet(sample_path / 'outer_log.parquet')
            for t, e in enumerate(evaluator.get_best_per_trial(og)):
                is_best = '_best' if t == best_trial else ''
                np.save(sample_path / f'cppn_{t}{is_best}.npy', env_data[e])

        progress.update()
>>>>>>> 7b79415b

    return best_envs


def get_data(sweep, path, env_name):
    # If this sweep is already completed, just reload the results.
    data_filename = path / f'{env_name}.parquet'
    if data_filename.exists():
        data = pl.read_parquet(data_filename)
    else:
        # If we're evolving the environments to simulate...
        if env_name == 'cppn':
            # If we already evolved the environments, just load those from
            # disk. Otherwise, evolve a new environment for all the
            # hyperparameter settings in this sweep.
            envs_path = path / 'cppn_envs.npy'
            if envs_path.exists():
                env_data = np.load(envs_path)
            else:
                env_data = environment_sweep(sweep, path)
                np.save(envs_path, env_data)
        else:
            # Otherwise, just grab a static environment by name.
            env_data = STATIC_ENVIRONMENTS[env_name](SWEEP_SHAPE)

        # Evolve bitstrings in this environment for all the hyperparameter
        # settings in this sweep, then save the results to disk.
        data = bitstr_sweep(sweep, env_data, path, env_name)
        data.write_parquet(data_filename)
    return data


def pivot(sweep, data):
    p1_name, p2_name = sweep.param1.name, sweep.param2.name
    # Sadly, Polars' pivot method isn't compatible with Seaborn, so use Pandas.
    return data.to_pandas().pivot_table(
        index=p2_name, columns=p1_name, values='Fitness', aggfunc='mean')


def draw_sample_points(sweep):
    x_points, y_points = sweep.sample_points() + 0.5
    plt.plot(x_points, y_points, 'kx', ms=10)


def save_heatmap(sweep, path, env_name):
    # Either generate or load from disk the results of the sweep.
    data = get_data(sweep, path, env_name)

    # Render, decorate, and save the heatmap.
    sns.heatmap(pivot(sweep, data), **sweep.labels(), cmap='viridis')
    draw_sample_points(sweep)
    plt.suptitle(env_name)
    plt.tight_layout()
    plt.savefig(path / f'{env_name}.png', dpi=600)
    plt.close()


def compare_envs(sweep, path):
    data = {}
    for env_name in ['flat', 'baym', 'cppn']:
        data_filename = path / f'{env_name}.parquet'
        if data_filename.exists():
            data[env_name] = pl.read_parquet(data_filename)

    for env_name1, env_name2 in combinations(data.keys(), 2):
        pt1 = pivot(sweep, data[env_name1])
        pt2 = pivot(sweep, data[env_name2])
        delta = pt2 - pt1
        sns.heatmap(delta, **sweep.labels(), cmap='Spectral')
        draw_sample_points(sweep)
        plt.suptitle(f'{env_name2} - {env_name1}')
        plt.tight_layout()
        plt.savefig(path / f'{env_name2}_vs_{env_name1}.png', dpi=600)
        plt.close()


def main(env_name, sweep_kind):
<<<<<<< HEAD
=======
    ti.init(ti.cuda, unrolling_limit=0)

>>>>>>> 7b79415b
    path = OUTPUT_PATH / f'{sweep_kind}_sweep'
    path.mkdir(exist_ok=True, parents=True)
    sweep = Sweep(sweep_kind)

    save_heatmap(sweep, path, env_name)
    compare_envs(sweep, path)

    # Indicate the program completed successfully.
    return 0


if __name__ == '__main__':
    parser = ArgumentParser(
        description='Run a selection param sweep on the chosen environment.')
    parser.add_argument(
        'env_name', type=str, choices=ALL_ENVIRONMENT_NAMES,
        help='Which environment to use for this experiment.')
    parser.add_argument(
<<<<<<< HEAD
        'sweep_kind', type=str, choices=['selection', 'ratchet'],
=======
        'sweep_kind', type=str, choices=SWEEP_KINDS,
>>>>>>> 7b79415b
        help='Which set of hyperparameters to sweep over.')
    args = vars(parser.parse_args())

    sys.exit(main(**args))<|MERGE_RESOLUTION|>--- conflicted
+++ resolved
@@ -10,30 +10,19 @@
 from tqdm import trange
 
 from constants import (
-<<<<<<< HEAD
-    CARRYING_CAPACITY, ENVIRONMENT_SHAPE, NUM_TRIALS, OUTER_GENERATIONS, OUTER_POPULATION_SIZE,
-    OUTPUT_PATH)
-from environments import ALL_ENVIRONMENT_NAMES, STATIC_ENVIRONMENTS, make_field, make_flat
-=======
     CARRYING_CAPACITY, NUM_TRIALS, OUTER_GENERATIONS, OUTER_POPULATION_SIZE,
     OUTPUT_PATH)
 from environments import (
     ALL_ENVIRONMENT_NAMES, STATIC_ENVIRONMENTS, make_field, make_flat)
->>>>>>> 7b79415b
 from inner_population import InnerPopulation, get_default_params_numpy, Params
 from outer_population import OuterPopulation
 from outer_fitness import FitnessEvaluator, get_per_trial_scores
 
-<<<<<<< HEAD
-ti.init(ti.cuda, unrolling_limit=0)
-
-SWEEP_SIZE = CARRYING_CAPACITY
-SWEEP_SHAPE = (SWEEP_SIZE, SWEEP_SIZE)
-=======
 SWEEP_SIZE = CARRYING_CAPACITY
 SWEEP_SHAPE = (SWEEP_SIZE, SWEEP_SIZE)
 # SWEEP_KINDS = ['selection', 'ratchet']
 SWEEP_KINDS = ['selection']
+
 
 def all_sweep_sample_dirs():
     summaries = []
@@ -42,7 +31,6 @@
             [f'{sweep_kind}_sweep/{summaries}' for summaries in
              Sweep(sweep_kind).enumerate_sample_summaries()])
     return summaries
->>>>>>> 7b79415b
 
 
 class Param:
@@ -106,15 +94,12 @@
         p2_label = self.param2.labels[i2]
         return f'{p1_key}_{p1_label}_{p2_key}_{p2_label}'
 
-<<<<<<< HEAD
-=======
     # TODO: using the prefix "iter" is more traditional.
     def enumerate_sample_summaries(self):
         for i1 in self.param1.sample_points:
             for i2 in self.param2.sample_points:
                 yield self.summary(i1, i2)
 
->>>>>>> 7b79415b
     def enumerate_batched(self):
         # For each setting of param1, return a batch of param settings and
         # sample points sweeping all values of param2.
@@ -178,12 +163,8 @@
 
                 # Record the environment and the full bitstring evolution log
                 # for all trials with these hyperparameter settings.
-<<<<<<< HEAD
-                sample_path = path / sweep.summary(i1, i2)/ env_name / f'trial_{t}'
-=======
                 sample_path = (
                     path / sweep.summary(i1, i2) / env_name / f'trial_{t}')
->>>>>>> 7b79415b
                 sample_path.mkdir(exist_ok=True, parents=True)
                 np.save(sample_path / 'env.npy', env_data[i1, i2])
                 inner_log = inner_population.get_logs(e)
@@ -212,19 +193,12 @@
     for params_data, sweep_index, sample in sweep.enumerate():
         for og in range(OUTER_GENERATIONS):
             env = outer_population.make_environments()
-<<<<<<< HEAD
             params.from_numpy(params_data.repeat(sims_per_batch))
-=======
-            params.from_numpy(params_data)
->>>>>>> 7b79415b
             inner_population.evolve(env, params)
             evaluator.score_populations(inner_population, og)
             if og + 1 < OUTER_GENERATIONS:
                 outer_population.propagate(og)
-<<<<<<< HEAD
             progress.update()
-=======
->>>>>>> 7b79415b
 
         # TODO: The results actually look really noisy! Occasionally we
         # get abysmal performance for a single configuration, when its
@@ -237,20 +211,11 @@
 
         if sample:
             sample_path = path / sweep.summary(*sweep_index)/ 'cppn'
-<<<<<<< HEAD
             sample_path.mkdir(exist_ok=True, parents=True)
             outer_population.get_logs().write_parquet(sample_path / 'outer_log.parquet')
             for t, e in enumerate(evaluator.get_best_per_trial(og)):
                 np.save(sample_path / f'cppn_{t}.npy', env_data[e])
 
-=======
-            outer_population.get_logs().write_parquet(sample_path / 'outer_log.parquet')
-            for t, e in enumerate(evaluator.get_best_per_trial(og)):
-                is_best = '_best' if t == best_trial else ''
-                np.save(sample_path / f'cppn_{t}{is_best}.npy', env_data[e])
-
-        progress.update()
->>>>>>> 7b79415b
 
     return best_envs
 
@@ -328,11 +293,8 @@
 
 
 def main(env_name, sweep_kind):
-<<<<<<< HEAD
-=======
     ti.init(ti.cuda, unrolling_limit=0)
 
->>>>>>> 7b79415b
     path = OUTPUT_PATH / f'{sweep_kind}_sweep'
     path.mkdir(exist_ok=True, parents=True)
     sweep = Sweep(sweep_kind)
@@ -351,11 +313,7 @@
         'env_name', type=str, choices=ALL_ENVIRONMENT_NAMES,
         help='Which environment to use for this experiment.')
     parser.add_argument(
-<<<<<<< HEAD
-        'sweep_kind', type=str, choices=['selection', 'ratchet'],
-=======
         'sweep_kind', type=str, choices=SWEEP_KINDS,
->>>>>>> 7b79415b
         help='Which set of hyperparameters to sweep over.')
     args = vars(parser.parse_args())
 
